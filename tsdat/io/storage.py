--- conflicted
+++ resolved
@@ -226,7 +226,6 @@
                     dataset (xr.Dataset): The dataset to save.
 
                 -----------------------------------------------------------------------------"""
-<<<<<<< HEAD
         client = boto3.client('s3',
                               aws_access_key_id=os.environ["AWS_ACCESS_KEY_ID"],
                               aws_secret_access_key=os.environ["AWS_SECRET_ACCESS_KEY"],
@@ -239,28 +238,8 @@
 
         file_body_to_upload: bytes = dataset.to_netcdf(path=None)  # return ``bytes` if path is None`
         file_name_on_s3: str = str(filepath)  # e.g., test/storage_root/data/sgp.testing-storage.a0/sgp.testing-storage.a0.20220405.000000.nc
-=======
-        datastream = dataset.attrs["datastream"]
+
         # put_object to s3 directly from memory
-        # client = self.parameters.s3_client
-        client = boto3.client('s3',
-                              aws_access_key_id="ghg",
-                              aws_secret_access_key="gfhg",
-                              aws_session_token="fhgfghTIWj/YmC8rHprJTfeGTQZfcSK+gyNFi157AiEAzVz6RrX7xYcCP93oIYyF4YFNqGoTFayuP+nbMhxnJHcqjAMIbxADGgwzMzI4ODMxMTkxNTMiDFey21+MKt8OWLGB7CrpAhwIXmeWsdUQiIV44wLx28LRkQGulu74qtcOs42dWLSlm7OxJqElLze29k6MsHOaag0EqP/nTPFCaJJQYx7/2oFXkhU8N1wCMeknv0acg6RWDtXi16d12tgiuQMW9MpSw5lcquOjg8IYbWjTLjRhpvElbg3SAP47PfSaELGrttyuvizqsQskL1rB6cS35O0eYy0p2V1MQBE1IPlombjJWccqhz+SUMA0NHNX9FZU0iRTra80LievaV5Oult9lZmQZvXr6fOHPufGumZ9WIJD2KDHP4ZxYqqi94Zzy0LW0s8cA9+7g4T5XrMibLKLQzWdsOjagHmsWIbeSo9Efr4LslCFlurVtShxertMMljmujkesA6hwiAFiJCtQUEjogKT005hObbeDOIWkWT9toNP1D7KorpS53Jyj4VnlQGYW1Jo/WUZghaNVQvzL/IH0xyLR96r6GT4rxZWzjNaYTI+Yr1Fz6LXwYDYrJQwke6ilwY6pgGOFctVNU6MFqAAdF27gT90bdFJS+N5fgO11kVC9ZeKscNq37RVQzJt2psbaLZrIWAOSCCbO+JjQgd0UOjw2I2HuCS3H8G8sJ9XYRsJC90BPFi4z/NzwETAHHSUj2oIX20PY8lRpER+Vr5XaBviNdJvdvyjTteyQe5lFGLPPCLJeX1xH+MiiyJHSkGC3OtS7kHlv2K4wLdobgcaHF3j+iTERdGCh1s6"
-                              )  # TODO: refactor to find a better way to init
-        # client = self.MyS3Client()
-        bucket = "kefei-test"
-        file_buffer = io.StringIO()
-        import pandas as pd
-        df_test = pd.DataFrame([6, 7])
-        df_test.head()
-        df_test.to_csv(file_buffer)
-        file_body_to_upload = file_buffer.getvalue()
-        file_name_on_s3 = "csv_test_s3.csv"
-
-        print("I am evoked")
->>>>>>> ddf8d6e2
-
         response = client.put_object(
             Body=file_body_to_upload,
             Bucket=bucket,
@@ -271,15 +250,12 @@
         # filepath = self._get_dataset_filepath(dataset, datastream)
         # filepath.parent.mkdir(exist_ok=True, parents=True)
         # self.handler.writer.write(dataset, filepath)
-<<<<<<< HEAD
         # logger.info("Saved %s dataset to S3 %s", datastream, filepath.as_posix())  # TODO: mimic this
 
     def get_data(self, dataset: xr.Dataset):
         pass
         # placeholder: to mimic fetch_data
-=======
-        # logger.info("Saved %s dataset to S3 %s", datastream, filepath.as_posix())
->>>>>>> ddf8d6e2
+
 
 class ZarrLocalStorage(Storage):
     """---------------------------------------------------------------------------------
