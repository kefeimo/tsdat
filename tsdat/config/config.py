--- conflicted
+++ resolved
@@ -1,4 +1,3 @@
-<<<<<<< HEAD
 import yaml
 import numpy as np
 import xarray as xr
@@ -22,7 +21,7 @@
     def __init__(self, dictionary: Dict):
         self.dictionary = dictionary
         self.dataset_definition = DatasetDefinition(dictionary)
-        self._parse_qc_tests(dictionary) # Will be moved to dataset_definition
+        self._parse_qc_tests(dictionary)
 
 
     @classmethod
@@ -78,96 +77,4 @@
         for test_name in test_names:
             test_dict = dictionary.get(Keys.QC_TESTS, {}).get(test_name, None)
             if test_dict:
-                self.qc_tests[test_name] = QCTestDefinition(test_name, test_dict)       
-=======
-import yaml
-import numpy as np
-import xarray as xr
-from typing import List, Dict
-from .keys import Keys
-from .attribute_defintion import AttributeDefinition
-from .dimension_definition import DimensionDefinition
-from .variable_definition import VariableDefinition
-from .dataset_definition import DatasetDefinition
-from .qctest_definition import QCTestDefinition
-
-# TODO: add api method to download yaml templates or put them all
-# in the examples folder.
-
-class Config:
-    """
-    Wrapper for Dictionary of config values that provides helper functions for
-    quick access.
-    """
-
-    def __init__(self, dictionary: Dict):
-        self.dictionary = dictionary
-        self.dataset_definition = DatasetDefinition(dictionary)
-        self._parse_variables(dictionary) # Will be moved to dataset_definition
-        self._parse_qc_tests(dictionary) # Will be moved to dataset_definition
-
-
-    @classmethod
-    def load(self, filepaths: List[str]) -> object:
-        """-------------------------------------------------------------------
-        Load one or more yaml config files which define data following 
-        mhkit-cloud data standards.
-        
-        TODO: add a schema validation check on yaml so users can know if the 
-        file is valid
-        
-        Args:
-            filepaths (List[str]): The paths to the config files to load
-
-        Returns:
-            Config: A Config instance created from the filepaths.
-        -------------------------------------------------------------------"""
-        if isinstance(filepaths, str):
-            filepaths = [filepaths]
-        config = dict()
-        for filepath in filepaths:
-            with open(filepath, 'r') as file:
-                dict_list = list(yaml.load_all(file, Loader=yaml.FullLoader))
-                for dictionary in dict_list:
-                    config.update(dictionary)
-        return Config(config)
-
-    def get_variable_names(self):
-        # Stupid python 3 returns keys as a dict_keys object.
-        # Not really sure the purpose of this extra class :(.
-        return list(self.variables.keys())
-
-    def get_variable(self, variable_name):
-        return self.variables.get(variable_name, None)
-
-    def get_variables(self):
-        return self.variables.values()
-
-    def get_qc_test_names(self):
-        # Stupid python 3 returns keys as a dict_keys object.
-        # Not really sure the purpose of this extra class :(.
-        return list(self.qc_tests.keys())
-
-    def get_qc_test(self, test_name):
-        return self.qc_tests.get(test_name, None)
-
-    def get_qc_tests(self):
-        return self.qc_tests.values()
-
-    def _parse_qc_tests(self, dictionary):
-        self.qc_tests = {}
-        test_names = dictionary.get(Keys.QC_TESTS, {}).keys()
-        for test_name in test_names:
-            test_dict = dictionary.get(Keys.QC_TESTS, {}).get(test_name, None)
-            if test_dict:
                 self.qc_tests[test_name] = QCTestDefinition(test_name, test_dict)
-
-    def _parse_variables(self, dictionary):
-        self.variables = {}
-        variable_names = dictionary.get(Keys.VARIABLES, {}).keys()
-        for variable_name in variable_names:
-            var_dict = dictionary.get(Keys.VARIABLES, {}).get(variable_name, None)
-            if var_dict:
-                self.variables[variable_name] = VariableDefinition(variable_name, var_dict)
-
->>>>>>> 44dea2b2
